--- conflicted
+++ resolved
@@ -6,10 +6,7 @@
 import pypulseq as pp
 import pytest
 from mrseq.utils import spiral_acquisition
-<<<<<<< HEAD
 from mrseq.utils.trajectory import MultiEchoAcquisition
-=======
->>>>>>> ee99dac7
 from mrseq.utils.trajectory import cartesian_phase_encoding
 from mrseq.utils.trajectory import undersampled_variable_density_spiral
 
@@ -38,11 +35,7 @@
 
 
 @pytest.mark.parametrize('pattern', ['linear', 'low_high', 'high_low', 'random'])
-<<<<<<< HEAD
-def test_cartesian_phase_encoding_acceleration(pattern: str):
-=======
 def test_cartesian_phase_encoding_acceleration(pattern: Literal['linear', 'low_high', 'high_low', 'random']):
->>>>>>> ee99dac7
     """Test correct undersampling factor."""
     n_pe_full = 100
     acceleration = 4
@@ -51,7 +44,6 @@
     assert len(pe) == n_pe_full // acceleration
 
 
-<<<<<<< HEAD
 @pytest.mark.parametrize('pattern', ['linear', 'low_high', 'high_low', 'random'])
 @pytest.mark.parametrize('n_phase_encoding_per_shot', [3, 8, 11, 13])
 def test_cartesian_phase_encoding_integer_shots(pattern: str, n_phase_encoding_per_shot: int):
@@ -83,8 +75,6 @@
     seq, _ = mecho.add_to_seq(seq, n_echoes=3)
 
 
-=======
->>>>>>> ee99dac7
 def get_interp_waveform_for_gx_gy(seq: pp.Sequence, dt: np.ndarray | None = None, scale: float = 1.0):
     """Interpolate gradient waveforms for the x and y axes.
 
