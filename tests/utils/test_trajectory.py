--- conflicted
+++ resolved
@@ -34,13 +34,8 @@
 
 
 @pytest.mark.parametrize('pattern', ['linear', 'low_high', 'high_low', 'random'])
-<<<<<<< HEAD
-def test_cartesian_phase_encoding_acceleration(pattern: str):
-    """Test that correct undersampling."""
-=======
 def test_cartesian_phase_encoding_acceleration(pattern: Literal['linear', 'low_high', 'high_low', 'random']):
     """Test correct undersampling factor."""
->>>>>>> ee99dac7
     n_pe_full = 100
     acceleration = 4
 
