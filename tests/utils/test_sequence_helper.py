--- conflicted
+++ resolved
@@ -113,11 +113,7 @@
 
 def test_find_gx_flat_time_on_adc_raster_no_solution():
     """Test that find_gx_flat_time_on_adc_raster raises ValueError when no solution is found."""
-<<<<<<< HEAD
-    with pytest.raises(ValueError, match='No adc_dwell_time found within search range.'):
-=======
     with pytest.raises(ValueError, match=r'No adc_dwell_time found within search range.'):
->>>>>>> 7c69c203
         find_gx_flat_time_on_adc_raster(
             n_readout=128,
             adc_dwell_time=1e-6,
