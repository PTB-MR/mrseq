--- conflicted
+++ resolved
@@ -10,11 +10,8 @@
 
 - [T1 mapping using an inversion pulse and a single line spoiled gradient echo readout](t1_inv_rec_gre_single_line.ipynb)
 - [T1 mapping using an inversion pulse and a single line spin echo readout](t1_inv_rec_se_single_line.ipynb)
-<<<<<<< HEAD
+- [T1 mapping using Modified Look-Locker Inversion recovery (MOLLI)](t1_molli_bssfp.ipynb)
 - [T1 and T2 mapping using a spiral cardiac MR Fingerprinting sequence](t1_t2_spiral_cmrf.ipynb)
-=======
-- [T1 mapping using Modified Look-Locker Inversion recovery (MOLLI)](t1_molli_bssfp.ipynb)
->>>>>>> b1bbf5d8
 - [T2 mapping using a multi-echo spin echo readout](t2_multi_echo_se_single_line.ipynb)
 - [T2* mapping using a multi-echo FLASH sequence](t2star_multi_echo_flash.ipynb)
 - [T1rho mapping using a spin-lock preparation pulse and a single line spin echo readout](t1rho_se_single_line.ipynb)
