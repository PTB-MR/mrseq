# Relaxometry

Relaxometry refers to the measurement of MR relaxation times (e.g. T1 or T2). Multiple images with different acquisition parameters are acquired and afterwards a signal model is used to estimate the relevant quantitative relaxation times. 

The most accurate approaches to estimate relaxation times obtain a single readout followed by a long waiting time (i.e. long repetition time). This ensures that the data acquisition of one k-space line does not influence the signal in the following k-space line.

The following examples show how to create the sequences, simulate the data acquisition with [MRzero](https://github.com/MRsources/MRzero-Core), reconstruct the qualitative images and estimate the quantitative relaxation times using [MRpro](https://github.com/PTB-MR/MRpro).

Available examples are:

- [T1 mapping using an inversion pulse and a single line spoiled gradient echo readout](t1_inv_rec_gre_single_line.ipynb)
- [T1 mapping using an inversion pulse and a single line spin echo readout](t1_inv_rec_se_single_line.ipynb)
- [T1 mapping using Modified Look-Locker Inversion recovery (MOLLI)](t1_molli_bssfp.ipynb)
- [T2 mapping using a multi-echo spin echo readout](t2_multi_echo_se_single_line.ipynb)
<<<<<<< HEAD
- [T2 mapping using a FLASH sequence with T2-preparation pulses](t2_t2_prep_flash.ipynb)
=======
>>>>>>> ee99dac7
- [T1rho mapping using a spin-lock preparation pulse and a single line spin echo readout](t1rho_se_single_line.ipynb)<|MERGE_RESOLUTION|>--- conflicted
+++ resolved
@@ -12,8 +12,5 @@
 - [T1 mapping using an inversion pulse and a single line spin echo readout](t1_inv_rec_se_single_line.ipynb)
 - [T1 mapping using Modified Look-Locker Inversion recovery (MOLLI)](t1_molli_bssfp.ipynb)
 - [T2 mapping using a multi-echo spin echo readout](t2_multi_echo_se_single_line.ipynb)
-<<<<<<< HEAD
 - [T2 mapping using a FLASH sequence with T2-preparation pulses](t2_t2_prep_flash.ipynb)
-=======
->>>>>>> ee99dac7
 - [T1rho mapping using a spin-lock preparation pulse and a single line spin echo readout](t1rho_se_single_line.ipynb)