"""Basic functionality for trajectory calculation."""

from typing import Literal

import numpy as np
import pypulseq as pp

from mrseq.utils import find_gx_flat_time_on_adc_raster
from mrseq.utils import round_to_raster
from mrseq.utils import sys_defaults
from mrseq.utils import variable_density_spiral_trajectory


def cartesian_phase_encoding(
    n_phase_encoding: int,
    acceleration: int = 1,
    n_fully_sampled_center: int = 0,
    sampling_order: Literal['linear', 'low_high', 'high_low', 'random'] = 'linear',
<<<<<<< HEAD
    n_phase_encoding_per_shot: int | None = None,
=======
>>>>>>> ee99dac7
) -> tuple[np.ndarray, np.ndarray]:
    """Calculate Cartesian sampling trajectory.

    Parameters
    ----------
    n_phase_encoding
        number of phase encoding points before undersampling
    acceleration
        undersampling factor
    n_fully_sampled_center
        number of phsae encoding points in the fully sampled center. This will reduce the overall undersampling factor.
    sampling_order
        order how phase encoding points are sampled
<<<<<<< HEAD
    n_phase_encoding_per_shot
        used to ensure that all phase encoding points can be acquired in an integer number of shots. If None, this
        parameter is ignored, i.e. equal to n_phase_encoding_per_shot = 1
=======
>>>>>>> ee99dac7
    """
    if sampling_order == 'random':
        # Linear order of a fully sampled kpe dimension. Undersampling is done later.
        kpe = np.arange(0, n_phase_encoding)
    else:
        # Always include k-space center and more points on the negative side of k-space
        kpe_pos = np.arange(0, n_phase_encoding // 2, acceleration)
        kpe_neg = -np.arange(acceleration, n_phase_encoding // 2 + 1, acceleration)
        kpe = np.concatenate((kpe_neg, kpe_pos), axis=0)

    # Ensure fully sampled center
    kpe_fully_sampled_center = np.arange(
        -n_fully_sampled_center // 2, -n_fully_sampled_center // 2 + n_fully_sampled_center
    )
    kpe = np.unique(np.concatenate((kpe, kpe_fully_sampled_center)))

<<<<<<< HEAD
    # Always acquire more to ensure desired resolution
    if n_phase_encoding_per_shot and sampling_order != 'random':
        kpe_extended = np.arange(-n_phase_encoding, n_phase_encoding)
        kpe_extended = kpe_extended[np.argsort(np.abs(kpe_extended), kind='stable')]
        idx = 0
        while np.mod(len(kpe), n_phase_encoding_per_shot) > 0:
            kpe = np.unique(np.concatenate((kpe, (kpe_extended[idx],))))
            idx += 1

    # Different temporal orders of phase encoding points
    if sampling_order == 'random':
        perm = np.random.permutation(kpe)
        npe = len(perm) // acceleration
        if n_phase_encoding_per_shot:
            npe += n_phase_encoding_per_shot - np.mod(npe, n_phase_encoding_per_shot)
        kpe = kpe[perm[:npe]]
=======
    # Different temporal orders of phase encoding points
    if sampling_order == 'random':
        perm = np.random.permutation(kpe)
        kpe = kpe[perm[: len(perm) // acceleration]]
>>>>>>> ee99dac7
    elif sampling_order == 'linear':
        kpe = np.sort(kpe)
    elif sampling_order == 'low_high':
        idx = np.argsort(np.abs(kpe), kind='stable')
        kpe = kpe[idx]
    elif sampling_order == 'high_low':
        idx = np.argsort(-np.abs(kpe), kind='stable')
        kpe = kpe[idx]
    else:
        raise ValueError(f'sampling order {sampling_order} not supported.')

    return kpe, kpe_fully_sampled_center


<<<<<<< HEAD
class MultiEchoAcquisition:
    """
    Multi-echo gradient echo acquisition.

    Attributes
    ----------
    system
        PyPulseq system limits object.
    n_readout_post_echo
        Number of readout points after echo.
    n_readout_pre_echo
        Number of readout points before echo.
    n_readout_with_partial_echo
        Total number of readout points with partial echo.
    te_delay
        Additional delay after readout gradient gx to achieve desired delta echo time.
    adc
        ADC event object.
    gx
        Readout gradient object.
    gx_pre
        Pre-winder gradient object.
    gx_post
        Re-winder gradient object.
    gx_between
        Gradient between echoes.
    """

    def __init__(
        self,
        system: pp.Opts | None = None,
        delta_te: float | None = None,
        fov: float = 0.256,
        n_readout: int = 128,
        readout_oversampling: float = 2.0,
        partial_echo_factor: float = 0.7,
        gx_flat_time: float = 2.0e-3,
        gx_pre_duration: float = 0.8e-3,
    ):
        """
        Initialize the MultiEchoAcquisition class and compute all required attributes.

        Parameters
        ----------
        system
            PyPulseq system limits object.
        delta_te
            Desired echo spacing (in seconds). Minimum echo spacing is used if set to None.
        fov
            Field of view in x direction (in meters).
        n_readout
            Number of frequency encoding steps.
        readout_oversampling
            Readout oversampling factor.
        partial_echo_factor
            Partial echo factor.
        gx_flat_time
            Flat time of the readout gradient.
        gx_pre_duration
            Duration of readout pre-winder gradient.
        """
        # set system to default if not provided
        self._system = sys_defaults if system is None else system

        delta_k = 1 / (fov * readout_oversampling)
        self._n_readout_post_echo = int(n_readout * readout_oversampling / 2 - 1)
        self._n_readout_post_echo += np.mod(self._n_readout_post_echo + 1, 2)  # make odd
        self._n_readout_pre_echo = int(
            (n_readout * partial_echo_factor * readout_oversampling) - self._n_readout_post_echo - 1
        )
        self._n_readout_pre_echo += np.mod(self._n_readout_pre_echo, 2)  # make even

        self._n_readout_with_partial_echo = self._n_readout_pre_echo + 1 + self._n_readout_post_echo
        gx_flat_area = self._n_readout_with_partial_echo * delta_k

        # adc dwell time has to be on adc raster and gx flat time on gradient raster
        self._gx_flat_time, _ = find_gx_flat_time_on_adc_raster(
            self._n_readout_with_partial_echo,
            gx_flat_time / self._n_readout_with_partial_echo,
            self._system.grad_raster_time,
            self._system.adc_raster_time,
        )

        self._gx = pp.make_trapezoid(
            channel='x', flat_area=gx_flat_area, flat_time=self._gx_flat_time, system=self._system
        )

        self._adc = pp.make_adc(
            num_samples=self._n_readout_with_partial_echo,
            duration=self._gx.flat_time,
            delay=self._gx.rise_time,
            system=self._system,
        )

        self._gx_pre = pp.make_trapezoid(
            channel='x',
            area=-(self._gx.amplitude * self._gx.rise_time / 2 + delta_k * (self._n_readout_pre_echo + 0.5)),
            duration=gx_pre_duration * partial_echo_factor,
            system=self._system,
        )
        self._gx_post = pp.make_trapezoid(
            channel='x',
            area=-(self._gx.amplitude * self._gx.fall_time / 2 + delta_k * (self._n_readout_post_echo + 0.5)),
            duration=gx_pre_duration,
            system=self._system,
        )

        self._gx_between = pp.make_trapezoid(
            channel='x',
            area=self._gx_pre.area - self._gx_post.area,
            duration=gx_pre_duration,
            system=self._system,
        )

        min_delta_te = pp.calc_duration(self._gx) + pp.calc_duration(self._gx_between)
        self._te_delay = (
            0 if delta_te is None else round_to_raster(delta_te - min_delta_te, system.block_duration_raster)
        )
        if not self._te_delay >= 0:
            raise ValueError(
                f'Delta TE must be larger than {min_delta_te * 1000:.2f} ms. Current value is {delta_te * 1000:.2f} ms.'
            )

    def add_to_seq(self, seq: pp.Sequence, n_echoes: int):
        """Add all gradients and adc to sequence.

        Parameters
        ----------
        seq
            PyPulseq Sequence object.
        n_echoes
            Number of echoes

        Returns
        -------
        seq
            PyPulseq Sequence object.
        time_to_echoes
            Time from beginning of sequence to echoes.
        """
        # readout pre-winder
        seq.add_block(self._gx_pre)

        # add readout gradients and ADCs
        seq, time_to_echoes = self.add_to_seq_without_pre_post_gradient(seq, n_echoes)

        # readout re-winder
        seq.add_block(self._gx_post)

        return seq, time_to_echoes

    def add_to_seq_without_pre_post_gradient(self, seq: pp.Sequence, n_echoes: int):
        """Add readout gradients without pre- and re-winder gradients.

        Often the pre- and re-winder gradients are played out at the same time as phase encoding gradients or spoiler
        gradients.

        Parameters
        ----------
        seq
            PyPulseq Sequence object.
        n_echoes
            Number of echoes

        Returns
        -------
        seq
            PyPulseq Sequence object.
        time_to_echoes
            Time from beginning of sequence to echoes.
        """
        # add readout gradient and ADC
        time_to_echoes = []
        for echo_ in range(n_echoes):
            start_of_current_gx = sum(seq.block_durations.values())
            gx_sign = (-1) ** echo_
            labels = []
            labels.append(pp.make_label(type='SET', label='REV', value=gx_sign == -1))
            labels.append(pp.make_label(label='REV', type='SET', value=gx_sign == -1))
            labels.append(pp.make_label(label='ECO', type='SET', value=echo_))
            seq.add_block(pp.scale_grad(self._gx, gx_sign), self._adc, *labels)
            time_to_echoes.append(
                start_of_current_gx + self._adc.delay + self._n_readout_pre_echo * self._adc.dwell + self._adc.dwell / 2
            )
            start_of_current_gx = sum(seq.block_durations.values())
            if echo_ < n_echoes - 1:
                if self._te_delay > 0:
                    seq.add_block(pp.make_delay(self._te_delay))
                seq.add_block(pp.scale_grad(self._gx_between, -gx_sign))

        return seq, time_to_echoes


=======
>>>>>>> ee99dac7
def undersampled_variable_density_spiral(system: pp.Opts, n_readout: int, fov: float, undersampling_factor: float):
    """Create undersampled variable density spiral.

    The distribution of the k-space points of a spiral trajectory are restricted by the maximum gradient amplitude and
    slew rate. This makes an analytic solution for a given undersampling factor challenging. Here we use an iterative
    approach in order to achieve a variable density spiral with a certain number of readout samplings and undersampling
    factor.

    During the iterative search, the undersampling for the edge of k-space is increased. If this is not enough, then we
    also start to increase the undersampling in the k-space center. The field-of-view varies linearly bewtween the
    k-space center and k-space edge.

    If the undersampling factor is to high, it might not be possible to find a suitable solution.

    Parameters
    ----------
    system
        PyPulseq system limits object.
    n_readout
        Number of readout points per spiral.
    fov
        Field of view (in meters).
    undersampling_factor
        Undersampling factor of spiral trajectory

    Returns
    -------
    tuple(np.ndarray, np.ndarray, np.ndarray, np.ndarray, np.ndarray, np.ndarray, float, float)
        - k-space trajectory (traj)
        - Gradient waveform (grad)
        - Slew rate (slew)
        - Time points for the trajectory (timing)
        - Radius values (radius)
        - Angular positions (theta)
        - Number of spiral arms (n_spirals)
        - Scaling of the field-of-view in the k-space center
        - Scaling of the field-of-view in the k-space edge

    """
    # calculate single spiral trajectory
    n_k0 = np.inf
    fov_scaling_center = 1.0
    fov_scaling_edge = 1.0
    n_spirals = int(np.round(n_readout / undersampling_factor))
    while n_k0 > n_readout:
        fov_coefficients = [fov * fov_scaling_center, -fov * (1 - fov_scaling_edge)]

        try:
            traj, grad, slew, timing, radius, theta = variable_density_spiral_trajectory(
                system=system,
                sampling_period=system.grad_raster_time,
                n_interleaves=n_spirals,
                fov_coefficients=fov_coefficients,
                max_kspace_radius=0.5 / fov * n_readout,
            )
            n_k0 = len(grad)
            fov_scaling_edge *= 0.95
        except ValueError:
            # It is not possible to achieve the desired undersampling factor with the given system limits while keeping
            # the full field-of-view in the k-space center. Reduce the field-of-view and try again.
            n_k0 = np.inf
            fov_scaling_center *= 0.95
            fov_scaling_edge = fov_scaling_center

        if fov_scaling_center < 0.1:
            raise ValueError('Cannot find a suitable trajectory.')

    return traj, grad, slew, timing, radius, theta, n_spirals, fov_coefficients[0] / fov, fov_coefficients[1] / fov + 1


def spiral_acquisition(
    system: pp.Opts,
    n_readout: int,
    fov: float,
    undersampling_factor: float,
    readout_oversampling: Literal[1, 2, 4],
    n_spirals: int | None,
    max_pre_duration: float,
    spiral_type: Literal['out', 'in-out'],
):
    """Generate a spiral acquisition sequence.

    Parameters
    ----------
    system
        PyPulseq system limits object.
    n_readout
        Number of readout points per spiral.
    fov
        Field of view (in meters).
    undersampling_factor
        Undersampling factor.
    readout_oversampling
        Oversampling factor for the readout trajectory.
    n_spirals
        Number of spirals to generate. If set to None, this value will be set based on the undersampling factor.
    max_pre_duration : float
        Maximum duration for pre-winder gradients (in seconds).
    spiral_type
        Type of spiral acquisition. 'out' for outward spirals, 'in-out' for spirals turning in and then out.

    Returns
    -------
    gx_combined
        List of combined gradient objects for the x-channel.
    gy_combined
        List of combined gradient objects for the y-channel.
    adc
        PyPulseq ADC object for the acquisition.
    trajectory
        K-space trajectory.
    time_to_echo
        Time to echo from beginning of gradients (in seconds).
    """
    # calculate single spiral trajectory
    traj, grad, _s, _timing, _r, _theta, n_spirals_undersampling, fov_scaling_center, fov_scaling_edge = (
        undersampled_variable_density_spiral(system, n_readout, fov, undersampling_factor)
    )
    n_spirals = n_spirals_undersampling if n_spirals is None else n_spirals
    print(
        f'Target undersampling: {undersampling_factor} - ',
        f'achieved undersampling: {n_readout**2 / (len(traj) * n_spirals_undersampling):.2f}',
        f'FOV: {fov * fov_scaling_center:.3f} (k-sapce center) - {fov * fov_scaling_edge:.3f} (k-space edge)',
    )

    delta_angle = 2 * np.pi / n_spirals
    n_samples_to_echo = 0.5
    if spiral_type == 'in-out':
        n_samples_to_echo = len(grad)
        grad = np.concatenate((-np.asarray(grad * np.exp(1j * np.pi))[::-1], grad))
        traj = np.concatenate((np.asarray(traj * np.exp(1j * np.pi))[::-1], traj))
        delta_angle = delta_angle / 2

    # calculate ADC
    n_readout_with_oversampling = len(grad) * readout_oversampling
    adc_dwell_time = system.grad_raster_time / readout_oversampling
    adc = pp.make_adc(
        num_samples=n_readout_with_oversampling, dwell=adc_dwell_time, system=system, delay=system.adc_dead_time
    )
    traj = np.interp(
        np.linspace(0.5 / readout_oversampling, len(grad) - 0.5 / readout_oversampling, n_readout_with_oversampling),
        np.linspace(0.5, len(grad) - 0.5, len(grad)),
        traj,
    )

    print(f'Receiver bandwidth: {int(1.0 / (adc_dwell_time * n_readout_with_oversampling))} Hz/pixel')

    # Create gradient values and trajectory for different spirals
    grad = [grad * np.exp(1j * delta_angle * idx) for idx in np.arange(n_spirals)]
    traj = [traj * np.exp(1j * delta_angle * idx) for idx in np.arange(n_spirals)]

    # Create gradient objects
    gx = [pp.make_arbitrary_grad(channel='x', waveform=g.real, delay=adc.delay, system=system) for g in grad]
    gy = [pp.make_arbitrary_grad(channel='y', waveform=g.imag, delay=adc.delay, system=system) for g in grad]

    # Calculate pre- and re-winder gradients
    gx_rew, gx_pre, gy_rew, gy_pre = [], [], [], []
    for gx_, gy_ in zip(gx, gy, strict=True):
        gx_rew.append(
            pp.make_extended_trapezoid_area(
                area=-gx_.area if spiral_type == 'out' else -gx_.area / 2,
                channel='x',
                grad_start=gx_.last,
                grad_end=0,
                system=system,
                convert_to_arbitrary=True,
            )[0]
        )
        gy_rew.append(
            pp.make_extended_trapezoid_area(
                area=-gy_.area if spiral_type == 'out' else -gy_.area / 2,
                channel='y',
                grad_start=gy_.last,
                grad_end=0,
                system=system,
                convert_to_arbitrary=True,
            )[0]
        )

        if spiral_type == 'in-out':
            gx_pre.append(
                pp.make_extended_trapezoid_area(
                    area=-gx_.area / 2,
                    channel='x',
                    grad_start=0,
                    grad_end=gx_.first,
                    system=system,
                    convert_to_arbitrary=True,
                )[0]
            )

            gy_pre.append(
                pp.make_extended_trapezoid_area(
                    area=-gy_.area / 2,
                    channel='y',
                    grad_start=0,
                    grad_end=gy_.first,
                    system=system,
                    convert_to_arbitrary=True,
                )[0]
            )
        else:
            gx_pre.append(None)
            gy_pre.append(None)

    if spiral_type == 'in-out':
        adc.delay = max_pre_duration

        for i in range(len(gx_pre)):
            gy_pre[i].delay = max_pre_duration - gy_pre[i].shape_dur
            gx_pre[i].delay = max_pre_duration - gx_pre[i].shape_dur
    else:
        max_pre_duration = 0.0

    def combine_gradients(*grad_objects, channel):
        grad_list = [grad for grad in grad_objects if grad is not None]  # Remove None
        waveform_combined = np.concatenate([grad.waveform for grad in grad_list])

        return pp.make_arbitrary_grad(
            channel=channel,
            waveform=waveform_combined,
            first=0,
            delay=grad_list[0].delay,
            last=0,
            system=system,
        )

    gx_combined = [
        combine_gradients(gx_pre, gx_in_out, gx_rew, channel='x')
        for gx_pre, gx_in_out, gx_rew in zip(gx_pre, gx, gx_rew, strict=True)
    ]
    gy_combined = [
        combine_gradients(gy_pre, gy_in_out, gy_rew, channel='y')
        for gy_pre, gy_in_out, gy_rew in zip(gy_pre, gy, gy_rew, strict=True)
    ]

    # times -1 to match pulseq trajectory calculation
    trajectory = -np.stack((np.asarray(traj).real, np.asarray(traj).imag), axis=-1)

    time_to_echo = max_pre_duration + n_samples_to_echo * readout_oversampling * adc.dwell

    return gx_combined, gy_combined, adc, trajectory, time_to_echo<|MERGE_RESOLUTION|>--- conflicted
+++ resolved
@@ -16,10 +16,7 @@
     acceleration: int = 1,
     n_fully_sampled_center: int = 0,
     sampling_order: Literal['linear', 'low_high', 'high_low', 'random'] = 'linear',
-<<<<<<< HEAD
     n_phase_encoding_per_shot: int | None = None,
-=======
->>>>>>> ee99dac7
 ) -> tuple[np.ndarray, np.ndarray]:
     """Calculate Cartesian sampling trajectory.
 
@@ -33,12 +30,9 @@
         number of phsae encoding points in the fully sampled center. This will reduce the overall undersampling factor.
     sampling_order
         order how phase encoding points are sampled
-<<<<<<< HEAD
     n_phase_encoding_per_shot
         used to ensure that all phase encoding points can be acquired in an integer number of shots. If None, this
         parameter is ignored, i.e. equal to n_phase_encoding_per_shot = 1
-=======
->>>>>>> ee99dac7
     """
     if sampling_order == 'random':
         # Linear order of a fully sampled kpe dimension. Undersampling is done later.
@@ -55,7 +49,6 @@
     )
     kpe = np.unique(np.concatenate((kpe, kpe_fully_sampled_center)))
 
-<<<<<<< HEAD
     # Always acquire more to ensure desired resolution
     if n_phase_encoding_per_shot and sampling_order != 'random':
         kpe_extended = np.arange(-n_phase_encoding, n_phase_encoding)
@@ -72,12 +65,6 @@
         if n_phase_encoding_per_shot:
             npe += n_phase_encoding_per_shot - np.mod(npe, n_phase_encoding_per_shot)
         kpe = kpe[perm[:npe]]
-=======
-    # Different temporal orders of phase encoding points
-    if sampling_order == 'random':
-        perm = np.random.permutation(kpe)
-        kpe = kpe[perm[: len(perm) // acceleration]]
->>>>>>> ee99dac7
     elif sampling_order == 'linear':
         kpe = np.sort(kpe)
     elif sampling_order == 'low_high':
@@ -92,7 +79,6 @@
     return kpe, kpe_fully_sampled_center
 
 
-<<<<<<< HEAD
 class MultiEchoAcquisition:
     """
     Multi-echo gradient echo acquisition.
@@ -286,8 +272,6 @@
         return seq, time_to_echoes
 
 
-=======
->>>>>>> ee99dac7
 def undersampled_variable_density_spiral(system: pp.Opts, n_readout: int, fov: float, undersampling_factor: float):
     """Create undersampled variable density spiral.
 
